# Changelog
All notable changes to this project will be documented in this file.

The format is based on [Keep a Changelog](https://keepachangelog.com/en/1.0.0/),
and this project adheres to [Semantic Versioning](https://semver.org/spec/v2.0.0.html).

## [Unreleased]
<<<<<<< HEAD
### Changed
- `SubstanceParameter` encodings are now computed exclusively with the
  `scikit-fingerprints` package, granting access to all fingerprints available therein

### Deprecations
- `SubstanceEncoding` value `MORGAN_FP`. As a replacement, `ECFP` with 1024 bits and
  radius of 4 can be used.
- `SubstanceEncoding` value `RDKIT`. As a replacement, `RDKIT2DDESCRIPTORS` can be used.
=======
### Added
- `allow_missing` and `allow_extra` keyword arguments to `Objective.transform`

### Deprecations
- Passing a dataframe via the `data` argument to `Objective.transform` is no longer
  possible. The dataframe must now be passed as positional argument.
- The new `allow_extra` flag is automatically set to `True` in `Objective.transform`
  when left unspecified
- `get_transform_parameters` has been replaced with `get_transform_objects`
- Passing a dataframe via the `data` argument to `Target.transform` is no longer
  possible. The data must now be passed as a series as first positional argument.

## [0.11.2] - 2024-10-11
### Added
- `n_restarts` and `n_raw_samples` keywords to configure continuous optimization
  behavior for `BotorchRecommender`
- User guide for utilities
- `mypy` rule expecting explicit `override` markers for method overrides

### Changed
- Utility `add_fake_results` renamed to `add_fake_measurements`
- Utilities `add_fake_measurements` and `add_parameter_noise` now also return the
  dataframe they modified in-place

### Fixed
- Leftover attrs-decorated classes are garbage collected before the subclass tree is
  traversed, avoiding sporadic serialization problems
>>>>>>> bd7e8a94

## [0.11.1] - 2024-10-01
### Added
- Continuous linear constraints have been consolidated in the new
  `ContinuousLinearConstraint` class

### Changed
- `get_surrogate` now also returns the model for transformed single targets or
  desirability objectives

### Fixed
- Unsafe name-based matching of columns in `get_comp_rep_parameter_indices`

### Deprecations
- `ContinuousLinearEqualityConstraint` and `ContinuousLinearInequalityConstraint`
  replaced by `ContinuousLinearConstraint` with the corresponding `operator` keyword

## [0.11.0] - 2024-09-09
### Breaking Changes
- The public methods of `Surrogate` models now operate on dataframes in experimental
  representation instead of tensors in computational representation
- `Surrogate.posterior` models now returns a `Posterior` object
- `param_bounds_comp` of `SearchSpace`, `SubspaceDiscrete` and `SubspaceContinuous` has
  been replaced with `comp_rep_bounds`, which returns a dataframe

### Added
- `py.typed` file to enable the use of type checkers on the user side
- `IndependentGaussianSurrogate` base class for surrogate models providing independent 
  Gaussian posteriors for all candidates (cannot be used for batch prediction)
- `comp_rep_columns` property for `Parameter`, `SearchSpace`, `SubspaceDiscrete`
  and `SubspaceContinuous` classes
- New mechanisms for surrogate input/output scaling configurable per class
- `SurrogateProtocol` as an interface for user-defined surrogate architectures
- Support for binary targets via `BinaryTarget` class
- Support for bandit optimization via `BetaBernoulliMultiArmedBanditSurrogate` class
- Bandit optimization example
- `qThompsonSampling` acquisition function
- `BetaPrior` class
- `recommend` now accepts the `pending_experiments` argument, informing the algorithm
  about points that were already selected for evaluation
- Pure recommenders now have the `allow_recommending_pending_experiments` flag,
  controlling whether pending experiments are excluded from candidates in purely
  discrete search spaces
- `get_surrogate` and `posterior` methods to `Campaign`
- `tenacity` test dependency
- Multi-version documentation

### Changed
- The transition from experimental to computational representation no longer happens
  in the recommender but in the surrogate
- Fallback models created by `catch_constant_targets` are stored outside the surrogate
- `to_tensor` now also handles `numpy` arrays
- `MIN` mode of `NumericalTarget` is now implemented via the acquisition function
  instead of negating the computational representation
- Search spaces now store their parameters in alphabetical order by name
- Improvement-based acquisition functions now consider the maximum posterior mean
  instead of the maximum noisy measurement as reference value
- Iteration tests now attempt up to 5 repeated executions if they fail due to numerical
  reasons

### Fixed
- `CategoricalParameter` and `TaskParameter` no longer incorrectly coerce a single
  string input to categories/tasks
- `farthest_point_sampling` no longer depends on the provided point order
- Batch predictions for `RandomForestSurrogate`
- Surrogates providing only marginal posterior information can no longer be used for
  batch recommendation
- `SearchSpace.from_dataframe` now creates a proper empty discrete subspace without
  index when called with continuous parameters only
- Metadata updates are now only triggered when a discrete subspace is present
- Unintended reordering of discrete search space parts for recommendations obtained
  with `BotorchRecommender`

### Removed
- `register_custom_architecture` decorator
- `Scalar` and `DefaultScaler` classes

### Deprecations
- The role of `register_custom_architecture` has been taken over by
  `baybe.surrogates.base.SurrogateProtocol`
- `BayesianRecommender.surrogate_model` has been replaced with `get_surrogate`

## [0.10.0] - 2024-08-02
### Breaking Changes
- Providing an explicit `batch_size` is now mandatory when asking for recommendations
- `RecommenderProtocol.recommend` now accepts an optional `Objective` 
- `RecommenderProtocol.recommend` now expects training data to be provided as a single
  dataframe in experimental representation instead of two separate dataframes in
  computational representation
- `Parameter.is_numeric` has been replaced with `Parameter.is_numerical`
- `DiscreteParameter.transform_rep_exp2comp` has been replaced with
  `DiscreteParameter.transform` 
- `filter_attributes` has been replaced with `match_attributes`

### Added
- `Surrogate` base class now exposes a `to_botorch` method
- `SubspaceDiscrete.to_searchspace` and `SubspaceContinuous.to_searchspace`
  convenience constructor
- Validators for `Campaign` attributes
- `_optional` subpackage for managing optional dependencies
- New acquisition functions for active learning: `qNIPV` (negative integrated posterior
  variance) and `PSTD` (posterior standard deviation)
- Acquisition function: `qKG` (knowledge gradient)
- Abstract `ContinuousNonlinearConstraint` class
- Abstract `CardinalityConstraint` class and
  `DiscreteCardinalityConstraint`/`ContinuousCardinalityConstraint` subclasses
- Uniform sampling mechanism for continuous spaces with cardinality constraints
- `register_hooks` utility enabling user-defined augmentation of arbitrary callables
- `transform` methods of `SearchSpace`, `SubspaceDiscrete` and `SubspaceContinuous`
  now take additional `allow_missing` and `allow_extra` keyword arguments
- More details to the transfer learning user guide
- Activated doctests
- `SubspaceDiscrete.from_parameter`, `SubspaceContinuous.from_parameter`,
  `SubspaceContinuous.from_product` and `SearchSpace.from_parameter`
   convenience constructors
- `DiscreteParameter.to_subspace`, `ContinuousParameter.to_subspace` and
  `Parameter.to_searchspace` convenience constructors
- Utilities for permutation and dependency data augmentation
- Validation and translation tests for kernels
- `BasicKernel` and `CompositeKernel` base classes
- Activated `pre-commit.ci` with auto-update
- User guide for active learning
- Polars expressions for `DiscreteSumConstraint`, `DiscreteProductConstraint`, 
  `DiscreteExcludeConstraint`, `DiscreteLinkedParametersConstraint` and 
  `DiscreteNoLabelDuplicatesConstraint`
- Discrete search space Cartesian product can be created lazily via Polars
- Examples demonstrating the `register_hooks` utility: basic registration mechanism,
  monitoring the probability of improvement, and automatic campaign stopping
- Documentation building now uses a lockfile to fix the exact environment

### Changed
- Passing an `Objective` to `Campaign` is now optional
- `GaussianProcessSurrogate` models are no longer wrapped when cast to BoTorch
- Restrict upper versions of main dependencies, motivated by major `numpy` release
- Sampling methods in `qNIPV` and `BotorchRecommender` are now specified via 
  `DiscreteSamplingMethod` enum
- `Interval` class now supports degenerate intervals containing only one element
- `add_fake_results` now directly processes `Target` objects instead of a `Campaign`
- `path` argument in plotting utility is now optional and defaults to `Path(".")`
- `UnusedObjectWarning` by non-predictive recommenders is now ignored during simulations
- The default kernel factory now avoids strong jumps by linearly interpolating between
  two fixed low and high dimensional prior regimes
- The previous default kernel factory has been renamed to `EDBOKernelFactory` and now
  fully reflects the original logic
- The default acquisition function has been changed from `qEI` to `qLogEI` for improved
  numerical stability

### Removed
- Support for Python 3.9 removed due to new [BoTorch requirements](https://github.com/pytorch/botorch/pull/2293) 
  and guidelines from [Scientific Python](https://scientific-python.org/specs/spec-0000/)
- Linter `typos` for spellchecking

### Fixed
- `sequential` flag of `SequentialGreedyRecommender` is now set to `True`
- Serialization bug related to class layout of `SKLearnClusteringRecommender`
- `MetaRecommender`s no longer trigger warnings about non-empty objectives or
  measurements when calling a `NonPredictiveRecommender`
- Bug introduced in 0.9.0 (PR #221, commit 3078f3), where arguments to `to_gpytorch` 
  are not passed on to the GPyTorch kernels
- Positive-valued kernel attributes are now correctly handled by validators
  and hypothesis strategies
- As a temporary workaround to compensate for missing `IndexKernel` priors, 
 `fit_gpytorch_mll_torch` is used instead of `fit_gpytorch_mll` when a `TaskParameter`
  is present, which acts as regularization via early stopping during model fitting

### Deprecations
- `SequentialGreedyRecommender` class replaced with `BotorchRecommender`
- `SubspaceContinuous.samples_random` has been replaced with
  `SubspaceContinuous.sample_uniform`
- `SubspaceContinuous.samples_full_factorial` has been replaced with
  `SubspaceContinuous.sample_from_full_factorial`
- Passing a dataframe via the `data` argument to the `transform` methods of
  `SearchSpace`, `SubspaceDiscrete` and `SubspaceContinuous` is no longer possible.
  The dataframe must now be passed as positional argument.
- The new `allow_extra` flag is automatically set to `True` in `transform` methods
  of search space classes when left unspecified

### Expired Deprecations (from 0.7.*)
- `Interval.is_finite` property
- Specifying target configs without type information 
- Specifying parameters/constraints at the top level of a campaign configs
- Passing `numerical_measurements_must_be_within_tolerance` to `Campaign`
- `batch_quantity` argument 
- Passing `allow_repeated_recommendations` or `allow_recommending_already_measured` 
  to `MetaRecommender` (or former `Strategy`)
- `*Strategy` classes and `baybe.strategies` subpackage
- Specifying `MetaRecommender` (or former `Strategy`) configs without type information 

## [0.9.1] - 2024-06-04
### Changed
- Discrete searchspace memory estimate is now natively represented in bytes 

### Fixed
- Non-GP surrogates not working with `deepcopy` and the simulation package due to
  slotted base class
- Datatype inconsistencies for various parameters' `values` and `comp_df` and 
  `SubSelectionCondition`'s `selection` related to floating point precision

## [0.9.0] - 2024-05-21
### Added
- Class hierarchy for objectives
- `AdditiveKernel`, `LinearKernel`, `MaternKernel`, `PeriodicKernel`, 
  `PiecewisePolynomialKernel`, `PolynomialKernel`, `ProductKernel`, `RBFKernel`, 
  `RFFKernel`, `RQKernel`, `ScaleKernel` classes
- `KernelFactory` protocol enabling context-dependent construction of kernels
- Preset mechanism for `GaussianProcessSurrogate`
- `hypothesis` strategies and roundtrip test for kernels, constraints, objectives,
  priors and acquisition functions
- New acquisition functions: `qSR`, `qNEI`, `LogEI`, `qLogEI`, `qLogNEI`
- `GammaPrior`, `HalfCauchyPrior`, `NormalPrior`, `HalfNormalPrior`, `LogNormalPrior`
  and `SmoothedBoxPrior` classes
- Possibility to deserialize classes from optional class name abbreviations
- Basic deserialization tests using different class type specifiers
- Serialization user guide
- Environment variables user guide
- Utility for estimating memory requirements of discrete product search space
- `mypy` for search space and objectives

### Changed
- Reorganized acquisition.py into `acquisition` subpackage
- Reorganized simulation.py into `simulation` subpackage
- Reorganized gaussian_process.py into `gaussian_process` subpackage
- Acquisition functions are now their own objects
- `acquisition_function_cls` constructor parameter renamed to `acquisition_function`
- User guide now explains the new objective classes
- Telemetry deactivation warning is only shown to developers
- `torch`, `gpytorch` and `botorch` are lazy-loaded for improved startup time
- If an exception is encountered during simulation, incomplete results are returned 
  with a warning instead of passing through the uncaught exception
- Environment variables `BAYBE_NUMPY_USE_SINGLE_PRECISION` and
  `BAYBE_TORCH_USE_SINGLE_PRECISION` to enforce single point precision usage

### Removed
- `model_params` attribute from `Surrogate` base class, `GaussianProcessSurrogate` and
  `CustomONNXSurrogate`
- Dependency on `requests` package
  
### Fixed
- `n_task_params` now evaluates to 1 if `task_idx == 0`
- Simulation no longer fails in `ignore` mode when lookup dataframe contains duplicate
  parameter configurations
- Simulation no longer fails for targets in `MATCH` mode
- `closest_element` now works for array-like input of all kinds
- Structuring concrete subclasses no longer requires providing an explicit `type` field
- `_target(s)` attributes of `Objectives` are now de-/serialized without leading
  underscore to support user-friendly serialization strings
- Telemetry does not execute any code if it was disabled
- Running simulations no longer alters the states of the global random number generators

### Deprecations
- The former `baybe.objective.Objective` class has been replaced with
  `SingleTargetObjective` and `DesirabilityObjective`
- `acquisition_function_cls` constructor parameter for `BayesianRecommender`
- `VarUCB` and `qVarUCB` acquisition functions

### Expired Deprecations (from 0.6.*)
- `BayBE` class
- `baybe.surrogate` module
- `baybe.targets.Objective` class
- `baybe.strategies.Strategy` class

## [0.8.2] - 2024-03-27
### Added
- Simulation user guide
- Example for transfer learning backtesting utility
- `pyupgrade` pre-commit hook
- Better human readable `__str__` representation of objective and targets
- Alternative dataframe deserialization from `pd.DataFrame` constructors

### Changed
- More detailed and sophisticated search space user guide
- Support for Python 3.12
- Upgraded syntax to Python 3.9
- Bumped `onnx` version to fix vulnerability
- Increased threshold for low-dimensional GP priors
- Replaced `fit_gpytorch_mll_torch` with `fit_gpytorch_mll`
- Use `tox-uv` in pipelines

### Fixed
- `telemetry` dependency is no longer a group (enables Poetry installation)

## [0.8.1] - 2024-03-11
### Added
- Better human readable `__str__` representation of campaign
- README now contains an example on substance encoding results
- Transfer learning user guide
- `from_simplex` constructor now also takes and applies optional constraints

### Changed
- Full lookup backtesting example now tests different substance encodings
- Replaced unmaintained `mordred` dependency by `mordredcommunity`
- `SearchSpace`s now use `ndarray` instead of `Tensor`

### Fixed
- `from_simplex` now efficiently validated in `Campaign.validate_config`

## [0.8.0] - 2024-02-29
### Changed
- BoTorch dependency bumped to `>=0.9.3`

### Removed
- Workaround for BoTorch hybrid recommender data type
- Support for Python 3.8

## [0.7.4] - 2024-02-28
### Added
- Subpackages for the available recommender types
- Multi-style plotting capabilities for generated example plots
- JSON file for plotting themes
- Smoke testing in relevant tox environments
- `ContinuousParameter` base class
- New environment variable `BAYBE_CACHE_DIR` that can customize the disk cache directory
  or turn off disk caching entirely
- Options to control the number of nonzero parameters in `SubspaceDiscrete.from_simplex`
- Temporarily ignore ONNX vulnerabilities
- Better human readable `__str__` representation of search spaces
- `pretty_print_df` function for printing shortened versions of dataframes
- Basic Transfer Learning example
- Repo now has reminders (https://github.com/marketplace/actions/issue-reminder) enabled
- `mypy` for recommenders

### Changed
- `Recommender`s now share their core logic via their base class
- Remove progress bars in examples
- Strategies are now called `MetaRecommender`'s and part of the `recommenders.meta`
  module
- `Recommender`'s are now called `PureRecommender`'s and part of the `recommenders.pure`
  module
- `strategy` keyword of `Campaign` renamed to `recommender`
- `NaiveHybridRecommender` renamed to `NaiveHybridSpaceRecommender`

### Fixed
- Unhandled exception in telemetry when username could not be inferred on Windows
- Metadata is now correctly updated for hybrid spaces
- Unintended deactivation of telemetry due to import problem
- Line wrapping in examples

### Deprecations
- `TwoPhaseStrategy`, `SequentialStrategy` and `StreamingSequentialStrategy` have been
  replaced with their new `MetaRecommender` versions

## [0.7.3] - 2024-02-09
### Added
- Copy button for code blocks in documentation
- `mypy` for campaign, constraints and telemetry
- Top-level example summaries
- `RecommenderProtocol` as common interface for `Strategy` and `Recommender`
- `SubspaceDiscrete.from_simplex` convenience constructor

### Changed
- Order of README sections
- Imports from top level `baybe.utils` no longer possible
- Renamed `utils.numeric` to `utils.numerical`
- Optional `chem` dependencies are lazily imported, improving startup time

### Fixed
- Several minor issues in documentation
- Visibility and constructor exposure of `Campaign` attributes that should be private
- `TaskParameter`s no longer disappear from computational representation when the
  search space contains only one task parameter value
- Failing `baybe` import from environments containing only core dependencies caused by
  eagerly loading `chem` dependencies
- `tox` `coretest` now uses correct environment and skips unavailable tests
- Basic serialization example no longer requires optional `chem` dependencies

### Removed
- Detailed headings in table of contents of examples

### Deprecations
- Passing `numerical_measurements_must_be_within_tolerance` to the `Campaign` 
  constructor is no longer supported. Instead, `Campaign.add_measurements` now
  takes an additional parameter to control the behavior.
- `batch_quantity` replaced with `batch_size`
- `allow_repeated_recommendations` and `allow_recommending_already_measured` are now 
  attributes of `Recommender` and no longer attributes of `Strategy`

## [0.7.2] - 2024-01-24
### Added
- Target enums 
- `mypy` for targets and intervals
- Tests for code blocks in README and user guides
- `hypothesis` strategies and roundtrip tests for targets, intervals, and dataframes
- De-/serialization of target subclasses via base class
- Docs building check now part of CI
- Automatic formatting checks for code examples in documentation
- Deserialization of classes with classmethod constructors can now be customized
  by providing an optional `constructor` field
- `SearchSpace.from_dataframe` convenience constructor

### Changed
- Renamed `bounds_transform_func` target attribute to `transformation`
- `Interval.is_bounded` now implements the mathematical definition of boundedness
- Moved and renamed target transform utility functions
- Examples have two levels of headings in the table of content
- Fix orders of examples in table of content
- `DiscreteCustomConstraint` validator now expects dataframe instead of series
- `ignore_example` flag builds but does not execute examples when building documentation
- New user guide versions for campaigns, targets and objectives
- Binarization of dataframes now happens via pickling

### Fixed
- Wrong use of `tolerance` argument in constraints user guide
- Errors with generics and type aliases in documentation
- Deduplication bug in substance_data `hypothesis` strategy
- Use pydoclint as flake8 plugin and not as a stand-alone linter
- Margins in documentation for desktop and mobile version
- `Interval`s can now also be deserialized from a bounds iterable
- `SubspaceDiscrete` and `SubspaceContinuous` now have de-/serialization methods

### Removed
- Conda install instructions and version badge
- Early fail for different Python versions in regular pipeline

### Deprecations
- `Interval.is_finite` replaced with `Interval.is_bounded`
- Specifying target configs without explicit type information is deprecated
- Specifying parameters/constraints at the top level of a campaign configuration JSON is
  deprecated. Instead, an explicit `searchspace` field must be provided with an optional
  `constructor` entry

## [0.7.1] - 2023-12-07
### Added
- Release pipeline now also publishes source distributions
- `hypothesis` strategies and tests for parameters package

### Changed
- Reworked validation tests for parameters package
- `SubstanceParameter` now collects inconsistent user input in an `ExceptionGroup`

### Fixed
- Link handling in documentation

## [0.7.0] - 2023-12-04
### Added
- GitHub CI pipelines
- GitHub documentation pipeline
- Optional `--force` option for building the documentation despite errors
- Enabled passing optional arguments to `tox -e docs` calls
- Logo and banner images
- Project metadata for pyproject.toml
- PyPI release pipeline
- Favicon for homepage
- More literature references
- First drafts of first user guides

### Changed
- Reworked README for GitHub landing page
- Now has concise contribution guidelines
- Use Furo theme for documentation

### Removed
- `--debug` flag for documentation building

## [0.6.1] - 2023-11-27
### Added
- Script for building HTML documentation and corresponding `tox` environment
- Linter `typos` for spellchecking
- Parameter encoding enums
- `mypy` for parameters package
- `tox` environments for `mypy`

### Changed
- Replacing `pylint`, `flake8`, `µfmt` and `usort` with `ruff`
- Markdown based documentation replaced with HTML based documentation

### Fixed
- `encoding` is no longer a class variable
- Now installed with correct `pandas` dependency flag
- `comp_df` column names for `CustomDiscreteParameter` are now safe

## [0.6.0] - 2023-11-17
### Added
- `Raises` section for validators and corresponding contributing guideline
- Bring your own model: surrogate classes for custom model architectures and pre-trained ONNX models
- Test module for deprecation warnings
- Option to control the switching point of `TwoPhaseStrategy` (former `Strategy`)
- `SequentialStrategy` and `StreamingSequentialStrategy` classes
- Telemetry env variable `BAYBE_TELEMETRY_VPN_CHECK` turning the initial connectivity check on/off 
- Telemetry env variable `BAYBE_TELEMETRY_VPN_CHECK_TIMEOUT` for setting the connectivity check timeout

### Changed
- Reorganized modules into subpackages
- Serialization no longer relies on cattrs' global converter
- Refined (un-)structuring logic
- Telemetry env variable `BAYBE_TELEMETRY_HOST` renamed to `BAYBE_TELEMETRY_ENDPOINT`
- Telemetry env variable `BAYBE_DEBUG_FAKE_USERHASH` renamed to `BAYBE_TELEMETRY_USERNAME`
- Telemetry env variable `BAYBE_DEBUG_FAKE_HOSTHASH` renamed to `BAYBE_TELEMETRY_HOSTNAME`
- Bumped cattrs version

### Fixed
- Now supports Python 3.11
- Removed `pyarrow` version pin
- `TaskParameter` added to serialization test
- Deserialization (e.g. from config) no longer silently drops unknown arguments

### Deprecations
- `BayBE` class replaced with `Campaign`
- `baybe.surrogate` replaced with `baybe.surrogates`
- `baybe.targets.Objective` replaced with `baybe.objective.Objective`
- `baybe.strategies.Strategy` replaced with `baybe.strategies.TwoPhaseStrategy`

## [0.5.1] - 2023-10-19
### Added
- Linear in-/equality constraints over continuous parameters
- Constrained optimization for `SequentialGreedyRecommender`
- `RandomRecommender` now supports linear in-/equality constraints via polytope sampling

### Changed
- Include linting for all functions
- Rewrite functions to distinguish between private and public ones
- Unreachable telemetry endpoints now automatically disables telemetry and no longer cause
any data submission loops
- `add_fake_results` utility now considers potential target bounds
- Constraint names have been refactored to indicate whether they operate on discrete 
or continuous parameters

### Fixed
- Random recommendation failing for small discrete (sub-)spaces
- Deserialization issue with `TaskParameter`

## [0.5.0] - 2023-09-15
### Added
- `TaskParameter` for multitask modelling
- Basic transfer learning capability using multitask kernels
- Advanced simulation mechanisms for transfer learning and search space partitioning
- Extensive docstring documentation in all files
- Autodoc using sphinx
- Script for automatic code documentation
- New `tox` environments for a full and a core-only pytest run

### Changed
- Discrete subspaces require unique indices
- Simulation function signatures are redesigned (but largely backwards compatible)
- Docstring contents and style (numpy -> google)
- Regrouped additional dependencies

## [0.4.2] - 2023-08-29
### Added
- Test environments for multiple Python versions via `tox`

### Changed
- Removed `environment.yml`
- Telemetry host endpoint is now flexible via the environment variable `BAYBE_TELEMETRY_HOST`

### Fixed
- Inference for `__version__`

## [0.4.1] - 2023-08-23
### Added
- Vulnerability check via `pip-audit`
- `tests` dependency group

### Changed
- Removed no longer required `fsspec` dependency

### Fixed
- Scipy vulnerability by bumping version to 1.10.1
- Missing `pyarrow` dependency

## [0.4.0] - 2023-08-16
### Added
- `from_dataframe` convenience constructors for discrete and continuous subspaces 
- `from_bounds` convenience constructor for continuous subspaces
- `empty` convenience constructors discrete and continuous subspaces
- `baybe`, `strategies` and `utils` namespace for convenient imports
- Simple test for config validation
- `VarUCB` and `qVarUCB` acquisition functions emulating maximum variance for active learning
- Surrogate model serialization
- Surrogate model parameter passing

### Changed
- Renamed `create` constructors to `from_product`
- Renamed `empty` checks for subspaces to `is_empty`
- Fixed inconsistent class names in surrogate.py
- Fixed inconsistent class names in parameters.py
- Cached recommendations are now private
- Parameters, targets and objectives are now immutable
- Adjusted comments in example files
- Accelerated the slowest tests
- Removed try blocks from config examples
- Upgraded numpy requirement to >= 1.24.1
- Requires `protobuf<=3.20.3`
- `SearchSpace` parameters in surrogate models are now handled in `fit`
- Dataframes are encoded in binary for serialization
- `comp_rep` is loaded directly from the serialization string

### Fixed
- Include scaling in FPS recommender
- Support for pandas>=2.0.0

## [0.3.2] - 2023-07-24
### Added
- Constraints serialization

### Changed
- A maximum of one `DependenciesConstraint` is allowed
- Bumped numpy and matplotlib versions

## [0.3.1] - 2023-07-17
### Added
- Code coverage check with pytest-cov
- Hybrid mode for `SequentialGreedyRecommender`

### Changed
- Removed support for infinite parameter bounds
- Removed not yet implemented MULTI objective mode

### Fixed
- Changelog assert in Azure pipeline
- Bug: telemetry could not be fully deactivated

## [0.3.0] - 2023-06-27
### Added
- `Interval` class for representing parameter/target bounds
- Activated mypy for the first few modules and fixed their type issues
- Automatic (de-)serialization and `SerialMixin` class
- Basic serialization example, demo and tests
- Mechanisms for loading and validating config files
- Telemetry via OpenTelemetry
- More detailed package installation info
- Fallback mechanism for `NonPredictiveRecommender`
- Introduce naive hybrid recommender

### Changed
- Switched from pydantic to attrs in all modules except constraints.py
- Removed subclass initialization hooks and `type` attribute
- Refactored class attributes and their conversion/validation/initialization
- Removed no longer needed `HashableDict` class
- Refactored strategy and recommendation module structures
- Replaced dict-based configuration logic with object-based logic
- Overall versioning scheme and version inference for telemetry
- No longer using private telemetry imports
- Fixed package versions for dev tools
- Revised "Getting Started" section in README.md
- Revised examples

### Fixed
- Telemetry no longer crashing when package was not installed

## [0.2.4] - 2023-03-24
### Added
- Tests for different search space types and their compatible recommenders

### Changed
- Initial strategies converted to recommenders
- Config keyword `initial_strategy` replaced by `initial_recommender_cls`
- Config keywords for the clustering recommenders changed from `x` to `CLUSTERING_x`
- skicit-learn-extra is now optional dependency in the [extra] group
- Type identifiers of greedy recommenders changed to 'SEQUENTIAL_GREEDY_x'

### Fixed
- Parameter bounds now only contain dimensions that actually appear in the search space 

## [0.2.3] - 2023-03-14
### Added
- Parsing for continuous parameters
- Caching of recommendations to avoid unnecessary computations
- Strategy support for hybrid spaces
- Custom discrete constraint with user-provided validator

### Changed
- Parameter class hierarchy
- `SearchSpace` has now a discrete and continuous subspace
- Model fit now done upon requesting recommendations

### Fixed
- Updated BoTorch and GPyTorch versions are also used in pyproject.toml

## [0.2.2] - 2023-01-13
### Added
- `SearchSpace` class
- Code testing with pytest
- Option to specify initial data for backtesting simulations
- SequentialGreedyRecommender class

### Changed
- Switched from miniconda to micromamba in Azure pipeline

### Fixed
- BoTorch version upgrade to fix critical bug (https://github.com/pytorch/botorch/pull/1454)

## [0.2.1] - 2022-12-01
### Fixed
- Parameters cannot be initialized with duplicate values

## [0.2.0] - 2022-11-10
### Added
- Initial strategy: Farthest Point Sampling
- Initial strategy: Partitioning Around Medoids
- Initial strategy: K-means
- Initial strategy: Gaussian Mixture Model
- Constraints and conditions for discrete parameters
- Data scaling functionality
- Decorator for automatic model scaling
- Decorator for handling constant targets
- Decorator for handling batched model input
- Surrogate model: Mean prediction
- Surrogate model: Random forrest
- Surrogate model: NGBoost
- Surrogate model: Bayesian linear
- Save/load functionality for BayBE objects

### Fixed
- UCB now usable as acquisition function, hard-set beta parameter to 1.0
- Temporary GP priors now exactly reproduce EDBO setting

## [0.1.0] - 2022-10-01
### Added
- Code skeleton with a central object to access functionality
- Basic parser for categorical parameters with one-hot encoding
- Basic parser for discrete numerical parameters
- Azure pipeline for code formatting and linting
- Single-task Gaussian process strategy
- Streamlit dashboard for comparing single-task strategies
- Input functionality to read measurements including automatic matching to search space
- Integer encoding for categorical parameters
- Parser for numerical discrete parameters
- Single numerical target with Min and Max mode
- Recommendation functionality
- Parameter scaling depending on parameter types and user-chosen scalers
- Noise and fake-measurement utilities
- Internal metadata storing various info about datapoints in the search space
- BayBE options controlling recommendation and data addition behavior
- Config parsing and validation using pydantic
- Global random seed control
- Strategy connection with BayBE object
- Custom parameters as labels with user-provided encodings
- Substance parameters which are encoded via cheminformatics descriptors
- Data cleaning utilities useful for descriptors
- Simulation capabilities for testing the package on existing data
- Parsing and preprocessing for multiple targets / desirability ansatz
- Basic README file
- Automatic publishing of tagged versions
- Caching of experimental parameters and chemical descriptors
- Choices for acquisition functions and their usage with arbitrary surrogate models
- Temporary logic for selecting GP priors<|MERGE_RESOLUTION|>--- conflicted
+++ resolved
@@ -5,18 +5,12 @@
 and this project adheres to [Semantic Versioning](https://semver.org/spec/v2.0.0.html).
 
 ## [Unreleased]
-<<<<<<< HEAD
+### Added
+- `allow_missing` and `allow_extra` keyword arguments to `Objective.transform`
+
 ### Changed
 - `SubstanceParameter` encodings are now computed exclusively with the
   `scikit-fingerprints` package, granting access to all fingerprints available therein
-
-### Deprecations
-- `SubstanceEncoding` value `MORGAN_FP`. As a replacement, `ECFP` with 1024 bits and
-  radius of 4 can be used.
-- `SubstanceEncoding` value `RDKIT`. As a replacement, `RDKIT2DDESCRIPTORS` can be used.
-=======
-### Added
-- `allow_missing` and `allow_extra` keyword arguments to `Objective.transform`
 
 ### Deprecations
 - Passing a dataframe via the `data` argument to `Objective.transform` is no longer
@@ -26,6 +20,9 @@
 - `get_transform_parameters` has been replaced with `get_transform_objects`
 - Passing a dataframe via the `data` argument to `Target.transform` is no longer
   possible. The data must now be passed as a series as first positional argument.
+- `SubstanceEncoding` value `MORGAN_FP`. As a replacement, `ECFP` with 1024 bits and
+  radius of 4 can be used.
+- `SubstanceEncoding` value `RDKIT`. As a replacement, `RDKIT2DDESCRIPTORS` can be used.
 
 ## [0.11.2] - 2024-10-11
 ### Added
@@ -42,7 +39,6 @@
 ### Fixed
 - Leftover attrs-decorated classes are garbage collected before the subclass tree is
   traversed, avoiding sporadic serialization problems
->>>>>>> bd7e8a94
 
 ## [0.11.1] - 2024-10-01
 ### Added
