"""Custom exceptions and warnings."""


##### Warnings #####
class UnusedObjectWarning(UserWarning):
    """
    A method or function was called with undesired arguments which indicates an
    unintended user fault.
    """


##### Exceptions #####


class IncompatibilityError(Exception):
    """Incompatible components are used together."""


class IncompatibleSearchSpaceError(IncompatibilityError):
    """
    A recommender is used with a search space that contains incompatible parts,
    e.g. a discrete recommender is used with a hybrid or continuous search space.
    """


class NotEnoughPointsLeftError(Exception):
    """
    More recommendations are requested than there are viable parameter configurations
    left in the search space.
    """


class NoMCAcquisitionFunctionError(Exception):
    """
    A Monte Carlo acquisition function is required but an analytical acquisition
    function has been selected by the user.
    """


class EmptySearchSpaceError(Exception):
    """The created search space contains no parameters."""


class NothingToSimulateError(Exception):
    """There is nothing to simulate because there are no testable configurations."""


class NoRecommendersLeftError(Exception):
    """A recommender is requested by a meta recommender but there are no recommenders
    left.
    """


class NumericalUnderflowError(Exception):
    """A computation would lead to numerical underflow."""


class OptionalImportError(Exception):
    """An attempt was made to import an optional but uninstalled dependency."""


class DeprecationError(Exception):
    """Signals the use of a deprecated mechanism to the user, interrupting execution."""


class UnidentifiedSubclassError(Exception):
    """A specified subclass cannot be found in the given class hierarchy."""


class ModelNotTrainedError(Exception):
    """A prediction/transformation is attempted before the model has been trained."""


class UnmatchedAttributeError(Exception):
    """An attribute cannot be matched against a certain callable signature."""


<<<<<<< HEAD
class InvalidTargetValueError(Exception):
    """A target value was entered that is not in the target space."""
=======
class InvalidSurrogateModelError(Exception):
    """An invalid surrogate model was chosen."""
>>>>>>> 7e874dbe
<|MERGE_RESOLUTION|>--- conflicted
+++ resolved
@@ -75,10 +75,9 @@
     """An attribute cannot be matched against a certain callable signature."""
 
 
-<<<<<<< HEAD
-class InvalidTargetValueError(Exception):
-    """A target value was entered that is not in the target space."""
-=======
 class InvalidSurrogateModelError(Exception):
     """An invalid surrogate model was chosen."""
->>>>>>> 7e874dbe
+
+
+class InvalidTargetValueError(Exception):
+    """A target value was entered that is not in the target space."""