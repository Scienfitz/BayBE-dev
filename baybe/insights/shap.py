"""SHAP insights."""

from __future__ import annotations

import inspect
import numbers
import warnings
from typing import Any

import matplotlib.pyplot as plt
import numpy as np
import numpy.typing as npt
import pandas as pd
from attrs import Factory, define, field
from attrs.validators import instance_of, optional
from typing_extensions import override

from baybe import Campaign
from baybe._optional.insights import shap
from baybe.insights.base import Insight
from baybe.objectives.base import Objective
from baybe.recommenders.pure.bayesian.base import BayesianRecommender
from baybe.searchspace import SearchSpace
from baybe.utils.dataframe import to_tensor


def _get_explainer_maps() -> (
    tuple[dict[str, type[shap.Explainer]], dict[str, type[shap.Explainer]]]
):
    """Get maps for SHAP and non-SHAP explainers.

    Returns:
        The maps for SHAP and non-SHAP explainers.
    """
    EXCLUDED_EXPLAINER_KEYWORDS = [
        "Tree",
        "GPU",
        "Gradient",
        "Sampling",
        "Deep",
        "Linear",
    ]

    def _has_required_init_parameters(cls):
        """Check if non-shap initializer has required standard parameters."""
        REQUIRED_PARAMETERS = ["self", "model", "data"]

        init_signature = inspect.signature(cls.__init__)
        parameters = list(init_signature.parameters.keys())

        return parameters[:3] == REQUIRED_PARAMETERS

    shap_explainers = {
        cls_name: getattr(shap.explainers, cls_name)
        for cls_name in shap.explainers.__all__
        if all(x not in cls_name for x in EXCLUDED_EXPLAINER_KEYWORDS)
    }

    non_shap_explainers = {
        cls_name: explainer
        for cls_name in shap.explainers.other.__all__
        if _has_required_init_parameters(
            explainer := getattr(shap.explainers.other, cls_name)
        )
        and all(x not in cls_name for x in EXCLUDED_EXPLAINER_KEYWORDS)
    }

    return shap_explainers, non_shap_explainers


SHAP_EXPLAINERS, NON_SHAP_EXPLAINERS = _get_explainer_maps()
ALL_EXPLAINERS = SHAP_EXPLAINERS | NON_SHAP_EXPLAINERS
SUPPORTED_SHAP_PLOTS = {
    "bar",
    "beeswarm",
    "heatmap",
    "scatter",
}


@define
class SHAPInsight(Insight):
    """Class for SHAP-based feature importance insights.

    This also supports LIME and MAPLE explainers via ways provided by the shap module.
    """

    background_data: pd.DataFrame = field(validator=instance_of(pd.DataFrame))
    """The background data set used to build the explainer."""

    explained_data: pd.DataFrame | None = field(
        default=None, validator=optional(instance_of(pd.DataFrame))
    )
    """The data for which a SHAP explanation is generated."""

    # FIXME[typing]: https://github.com/python/mypy/issues/10998
    explainer_cls: type[shap.Explainer] = field(  # type: ignore[assignment]
        default="KernelExplainer",
        converter=lambda x: ALL_EXPLAINERS[x] if isinstance(x, str) else x,
    )
    """The SHAP explainer class that is used to generate the explanation.

    Some non-SHAP explainers, like MAPLE and LIME, are also supported if they are
    available via 'shap.explainers.other'.
    """

    use_comp_rep: bool = field(default=False, validator=instance_of(bool))
    """Flag for toggling in which representation the insight should be provided."""

    _explainer: shap.Explainer | None = field(
        default=Factory(
            lambda self: self._init_explainer(self.background_data, self.explainer_cls),
            takes_self=True,
        ),
        init=False,
    )
    """The explainer generated from the model and background data."""

    _explanation: shap.Explanation | None = field(default=None, init=False)
    """The explanation generated."""

    @use_comp_rep.validator
    def _validate_use_comp_rep(self, _, value: bool) -> None:
        if not self.uses_shap_explainer and not value:
            raise NotImplementedError(
                "Experimental representation is not supported for non-Kernel SHAP "
                "explainer."
            )

    @property
    def uses_shap_explainer(self) -> bool:
        """Whether the explainer is a SHAP explainer or not (e.g. MAPLE, LIME)."""
        return not self.explainer_cls.__module__.startswith("shap.explainers.other.")

    @override
    @classmethod
    def from_campaign(
        cls,
        campaign: Campaign,
        explained_data: pd.DataFrame | None = None,
        explainer_cls: type[shap.Explainer] | str = "KernelExplainer",
        use_comp_rep: bool = False,
    ) -> SHAPInsight:
        """Create a SHAP insight from a campaign.

        Args:
            campaign: The campaign which holds the recommender and model.
            explained_data: The data set to be explained. If None, all measurements
                from the campaign are used.
            explainer_cls: The SHAP explainer class that is used to generate the
                explanation.
            use_comp_rep:
                Whether to analyze the model in computational representation
                (experimental representation otherwise).

        Returns:
            The SHAP insight object.

        Raises:
            ValueError: If the campaign does not contain any measurements.
        """
        if campaign.measurements.empty:
            raise ValueError(
                f"The campaign does not contain any measurements. A '{cls.__name__}' "
                f"assumes there is mandatory background data in the form of "
                f"measurements as part of the campaign."
            )
        data = campaign.measurements[[p.name for p in campaign.parameters]].copy()
        background_data = campaign.searchspace.transform(data) if use_comp_rep else data

        return cls(
            campaign.get_surrogate(),
            background_data=background_data,
            explainer_cls=explainer_cls,
            use_comp_rep=use_comp_rep,
            explained_data=explained_data,
        )

    @override
    @classmethod
    def from_recommender(
        cls,
        recommender: BayesianRecommender,
        searchspace: SearchSpace,
        objective: Objective,
        measurements: pd.DataFrame,
        explained_data: pd.DataFrame | None = None,
        explainer_cls: type[shap.Explainer] | str = "KernelExplainer",
        use_comp_rep: bool = False,
    ) -> SHAPInsight:
        """Create a SHAP insight from a recommender.

        Args:
            recommender: The model-based recommender.
            searchspace: The searchspace for the recommender.
            objective: The objective for the recommender.
            measurements: The background data set for Explainer.
                This is used the measurement data set for the recommender.
            explained_data: The data set to be explained. If None,
                the background data set is used.
            explainer_cls: The explainer class.
            use_comp_rep:
                Whether to analyze the model in computational representation
                (experimental representation otherwise).

        Returns:
            The SHAP insight object.
        """
        surrogate_model = recommender.get_surrogate(
            searchspace, objective, measurements
        )

        return cls(
            surrogate_model,
            background_data=searchspace.transform(measurements)
            if use_comp_rep
            else measurements,
            explained_data=explained_data,
            explainer_cls=explainer_cls,
            use_comp_rep=use_comp_rep,
        )

    def _init_explainer(
        self,
        background_data: pd.DataFrame,
        explainer_cls: type[shap.Explainer] = shap.KernelExplainer,
        **kwargs,
    ) -> shap.Explainer:
        """Create a SHAP explainer.

        Args:
            background_data: The background data set.
            explainer_cls: The SHAP explainer class that is used to generate the
                explanation.
            **kwargs: Additional keyword arguments to be passed to the explainer.

        Returns:
            shap.Explainer: The created explainer object.

        Raises:
            ValueError: If the provided background data set is empty.
            TypeError: If the provided explainer class does not
                support the campaign surrogate.
        """
        if background_data.empty:
            raise ValueError("The provided background data set is empty.")

        import torch

        if self.use_comp_rep:

            def model(x: npt.ArrayLike) -> np.ndarray:
                tensor = to_tensor(x)
                with torch.no_grad():
                    output = self.surrogate._posterior_comp(tensor).mean
                return output.numpy()

        else:

            def model(x: npt.ArrayLike) -> np.ndarray:
                df = pd.DataFrame(x, columns=background_data.columns)
                with torch.no_grad():
                    output = self.surrogate.posterior(df).mean
                return output.numpy()

        # Handle special settings
        if "Lime" in explainer_cls.__name__:
            # Lime default mode is otherwise set to 'classification'
            kwargs["mode"] = "regression"

        try:
            shap_explainer = explainer_cls(model, background_data, **kwargs)

            # Explain first two data points to ensure that the explainer is working
            if self.uses_shap_explainer:
                shap_explainer(self.background_data.iloc[0:1])
        except shap.utils._exceptions.InvalidModelError:
            raise TypeError(
                f"The selected explainer class {explainer_cls} does not support the "
                f"provided surrogate model."
            )
        except TypeError as e:
            if "not supported for the input types" in str(e) and not self.use_comp_rep:
                raise NotImplementedError(
                    f"The selected explainer class {explainer_cls} does not support "
                    f"the experimental representation. Switch to computational "
                    f"representation or use a different explainer (e.g. the default "
                    f"shap.KernelExplainer)."
                )
            else:
                raise e
        return shap_explainer

    def _init_explanation(
        self,
        explained_data: pd.DataFrame | None = None,
    ) -> shap.Explanation:
        """Compute the Shapley values based on the chosen explainer and data set.

        Args:
            explained_data: The data set for which the Shapley values should be
                computed.

        Returns:
            shap.Explanation: The computed Shapley values.

        Raises:
            ValueError: If the provided data set does not have the same amount of
                parameters as the SHAP explainer background
        """
        if explained_data is None:
            explained_data = self.background_data
        elif not self.background_data.shape[1] == explained_data.shape[1]:
            raise ValueError(
                "The provided data does not have the same amount of "
                "parameters as the shap explainer background."
            )

        # Type checking for mypy
        assert self._explainer is not None

        if not self.uses_shap_explainer:
            # Return attributions for non-SHAP explainers
            if self._explainer.__module__.endswith("maple"):
                # Additional argument for maple to increase comparability to SHAP
                attributions = self._explainer.attributions(
                    explained_data, multiply_by_input=True
                )[0]
            else:
                attributions = self._explainer.attributions(explained_data)[0]

            explanations = shap.Explanation(
                values=attributions,
                base_values=self._explainer.model(self.background_data).mean(),
                data=explained_data,
                feature_names=explained_data.columns.values,
            )
            return explanations
        else:
            explanations = self._explainer(explained_data)

        # Reduce dimensionality of explanations to 2D in case
        # a 3D explanation is returned. This is the case for
        # some explainers even if only one output is present.
        if len(explanations.shape) == 2:
            return explanations
        if len(explanations.shape) == 3:
            return explanations[:, :, 0]
        raise RuntimeError(
            f"The explanation obtained for {self.__class__.__name__} has an unexpected "
            f"invalid dimensionality of {len(explanations.shape)}."
        )

    @property
    def explanation(self) -> shap.Explanation:
        """Get the SHAP explanation object. Uses lazy evaluation."""
        if self._explanation is None:
            self._explanation = self._init_explanation()

        return self._explanation

<<<<<<< HEAD
    def plot(self, plot_type: str, **kwargs: dict) -> None | plt.Axes:
=======
    def plot(self, plot_type: str, **kwargs: Any) -> None:
>>>>>>> 313f3942
        """Plot the Shapley values using the provided plot type.

        Args:
            plot_type: The type of plot to be created. Supported types are:
                "bar", "beeswarm", "force", "heatmap", "scatter".
            **kwargs: Additional keyword arguments to be passed to the plot function.

        Returns:
            None | plt.Axes: The plot object if 'show' is set to False.

        Raises:
            ValueError: If the provided plot type is not supported.
        """
        # Extract the 'show' argument from the kwargs
        show = kwargs.pop("show", True)

        plot = None

        # Special case for scatter plot
        if plot_type == "scatter":
            plot = self._plot_shap_scatter(show=show, **kwargs)
            if not show:
                return plot
            return None

        # Cases for all other plots
        plot_func = getattr(shap.plots, plot_type, None)
        if (
            (plot_type not in SUPPORTED_SHAP_PLOTS)
            or (plot_func is None)
            or (not callable(plot_func))
        ):
            raise ValueError(
                f"Invalid plot type: '{plot_type}'. Available options: "
                f"{SUPPORTED_SHAP_PLOTS}."
            )

        plot = plot_func(self.explanation, show=show, **kwargs)
        if not show:
            return plot
        return None

<<<<<<< HEAD
    def _plot_shap_scatter(self, show: bool = True, **kwargs: dict) -> None | plt.Axes:
=======
    def _plot_shap_scatter(self, **kwargs: Any) -> None:
>>>>>>> 313f3942
        """Plot the Shapley values as scatter plot while leaving out string values.

        Args:
            show: Whether to call plt.show() after plotting or not.
            **kwargs: Additional keyword arguments to be passed to the plot function.

        Returns:
            None | plt.Axes: The plot object if 'show' is set to False.
        """
        plot = None

        def is_not_numeric_column(col):
            return np.array([not isinstance(v, numbers.Number) for v in col]).any()

        if np.ndim(self.background_data) == 1:
            if is_not_numeric_column(self.background_data):
                warnings.warn(
                    "Cannot plot scatter plot for the provided "
                    "explanation as it contains non-numeric values."
                )
            else:
                plot = shap.plots.scatter(self.explanation, show=show, **kwargs)
        else:
            # Type checking for mypy
            assert isinstance(self.background_data, pd.DataFrame)

            mask = self.background_data.iloc[0].apply(lambda x: not isinstance(x, str))
            number_enum = np.where(mask)[0].tolist()

            if len(number_enum) < len(self.background_data.iloc[0]):
                warnings.warn(
                    "Cannot plot SHAP scatter plot for all parameters as some contain "
                    "non-numeric values."
                )
            plot = shap.plots.scatter(
                self.explanation[:, number_enum], show=show, **kwargs
            )

        if not show:
            return plot
        return None<|MERGE_RESOLUTION|>--- conflicted
+++ resolved
@@ -5,7 +5,6 @@
 import inspect
 import numbers
 import warnings
-from typing import Any
 
 import matplotlib.pyplot as plt
 import numpy as np
@@ -359,11 +358,7 @@
 
         return self._explanation
 
-<<<<<<< HEAD
     def plot(self, plot_type: str, **kwargs: dict) -> None | plt.Axes:
-=======
-    def plot(self, plot_type: str, **kwargs: Any) -> None:
->>>>>>> 313f3942
         """Plot the Shapley values using the provided plot type.
 
         Args:
@@ -406,11 +401,7 @@
             return plot
         return None
 
-<<<<<<< HEAD
     def _plot_shap_scatter(self, show: bool = True, **kwargs: dict) -> None | plt.Axes:
-=======
-    def _plot_shap_scatter(self, **kwargs: Any) -> None:
->>>>>>> 313f3942
         """Plot the Shapley values as scatter plot while leaving out string values.
 
         Args:
