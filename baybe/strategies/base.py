--- conflicted
+++ resolved
@@ -73,38 +73,9 @@
         train_x: Optional[pd.DataFrame] = None,
         train_y: Optional[pd.DataFrame] = None,
     ) -> pd.DataFrame:
-<<<<<<< HEAD
         """See :func:`baybe.recommenders.base.RecommenderProtocol.recommend`."""
-        recommender = self.select_recommender(
-            searchspace, batch_quantity, train_x, train_y
-=======
-        """Recommend the next experiments to be conducted.
-
-        Args:
-            searchspace: The search space in which the experiments are conducted.
-            batch_size: The number of experiments to be conducted in parallel.
-            train_x: The features of the conducted experiments.
-            train_y: The corresponding response values.
-
-        Returns:
-            The DataFrame with the specific experiments recommended.
-        """
-        recommender = self.select_recommender(
-            searchspace,
-            batch_size,
-            train_x,
-            train_y,
-        )
-        return recommender.recommend(
-            searchspace,
-            batch_size,
-            train_x,
-            train_y,
-            self.allow_repeated_recommendations,
-            self.allow_recommending_already_measured,
->>>>>>> 1450dce1
-        )
-        return recommender.recommend(searchspace, batch_quantity, train_x, train_y)
+        recommender = self.select_recommender(searchspace, batch_size, train_x, train_y)
+        return recommender.recommend(searchspace, batch_size, train_x, train_y)
 
 
 # Register (un-)structure hooks
