--- conflicted
+++ resolved
@@ -43,14 +43,9 @@
 #   directly depend on the flag – we thus simply set it to `True`.
 TYPOS_INSTALLED = True
 
-<<<<<<< HEAD
-# Package combinations
-CHEM_INSTALLED = MORDRED_INSTALLED and RDKIT_INSTALLED
-INSIGHTS_INSTALLED = SHAP_INSTALLED
-=======
 # Information on whether all required packages for certain functionality are available
 CHEM_INSTALLED = SKFP_INSTALLED
->>>>>>> f4669a29
+INSIGHTS_INSTALLED = SHAP_INSTALLED
 LINT_INSTALLED = all(
     (
         FLAKE8_INSTALLED,
