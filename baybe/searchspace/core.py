"""Functionality for managing search spaces."""

from __future__ import annotations

from enum import Enum
<<<<<<< HEAD
from typing import List, Optional, Sequence, Tuple, cast
=======
from typing import Optional, cast
>>>>>>> 0926594a

import numpy as np
import pandas as pd
from attr import define, field

from baybe.constraints import (
    ContinuousLinearEqualityConstraint,
    ContinuousLinearInequalityConstraint,
    validate_constraints,
)
from baybe.constraints.base import Constraint, DiscreteConstraint
from baybe.parameters import (
    SubstanceEncoding,
    TaskParameter,
)
from baybe.parameters.base import ContinuousParameter, DiscreteParameter, Parameter
from baybe.searchspace.continuous import SubspaceContinuous
from baybe.searchspace.discrete import (
    SubspaceDiscrete,
    validate_simplex_subspace_from_config,
)
from baybe.searchspace.validation import validate_parameters
from baybe.serialization import SerialMixin, converter, select_constructor_hook
from baybe.telemetry import TELEM_LABELS, telemetry_record_value


class SearchSpaceType(Enum):
    """Enum class for different types of search spaces and respective compatibility."""

    DISCRETE = "DISCRETE"
    """Flag for discrete search spaces resp. compatibility with discrete search
    spaces."""

    CONTINUOUS = "CONTINUOUS"
    """Flag for continuous search spaces resp. compatibility with continuous
    search spaces."""

    EITHER = "EITHER"
    """Flag compatibility with either discrete or continuous, but not hybrid
    search spaces."""

    HYBRID = "HYBRID"
    """Flag for hybrid search spaces resp. compatibility with hybrid search spaces."""


@define
class SearchSpace(SerialMixin):
    """Class for managing the overall search space.

    The search space might be purely discrete, purely continuous, or hybrid.
    Note that created objects related to the computational representations of parameters
    (e.g., parameter bounds, computational dataframes, etc.) may use a different
    parameter order than what is specified through the constructor: While the
    passed parameter list can contain parameters in arbitrary order, the
    aforementioned objects (by convention) list discrete parameters first, followed
    by continuous ones.
    """

    discrete: SubspaceDiscrete = field(factory=SubspaceDiscrete.empty)
    """The (potentially empty) discrete subspace of the overall search space."""

    continuous: SubspaceContinuous = field(factory=SubspaceContinuous.empty)
    """The (potentially empty) continuous subspace of the overall search space."""

    def __str__(self) -> str:
        start_bold = "\033[1m"
        end_bold = "\033[0m"
        head_str = f"""{start_bold}Search Space{end_bold}
        \n{start_bold}Search Space Type: {end_bold}{self.type.name}"""

        # Check the sub space size to avoid adding unwanted break lines
        # if the sub space is empty
        discrete_str = f"\n\n{self.discrete}" if not self.discrete.is_empty else ""
        continuous_str = (
            f"\n\n{self.continuous}" if not self.continuous.is_empty else ""
        )
        searchspace_str = f"{head_str}{discrete_str}{continuous_str}"
        return searchspace_str.replace("\n", "\n ").replace("\r", "\r ")

    def __attrs_post_init__(self):
        """Perform validation and record telemetry values."""
        validate_parameters(self.parameters)
        validate_constraints(self.constraints, self.parameters)

        # Telemetry
        telemetry_record_value(TELEM_LABELS["COUNT_SEARCHSPACE_CREATION"], 1)
        telemetry_record_value(TELEM_LABELS["NUM_PARAMETERS"], len(self.parameters))
        telemetry_record_value(
            TELEM_LABELS["NUM_CONSTRAINTS"],
            len(self.constraints) if self.constraints else 0,
        )

    @classmethod
    def from_product(
        cls,
<<<<<<< HEAD
        parameters: Sequence[Parameter],
        constraints: Optional[Sequence[Constraint]] = None,
=======
        parameters: list[Parameter],
        constraints: Optional[list[Constraint]] = None,
>>>>>>> 0926594a
        empty_encoding: bool = False,
    ) -> SearchSpace:
        """Create a search space from a cartesian product.

        In the search space, optional subsequent constraints are applied.
        That is, the discrete subspace becomes the (filtered) cartesian product
        containing all discrete parameter combinations while, analogously, the
        continuous subspace represents the (filtered) cartesian product of all
        continuous parameters.

        Args:
            parameters: The parameters spanning the search space.
            constraints: An optional set of constraints restricting the valid parameter
                space.
            empty_encoding: If ``True``, uses an "empty" encoding for all parameters.
                This is useful, for instance, in combination with random search
                strategies that do not read the actual parameter values, since it avoids
                the (potentially costly) transformation of the parameter values to their
                computational representation.

        Returns:
            The constructed search space.
        """
        # IMPROVE: The arguments get pre-validated here to avoid the potentially costly
        #   creation of the subspaces. Perhaps there is an elegant way to bypass the
        #   default validation in the initializer (which is required for other
        #   ways of object creation) in this particular case.
        validate_parameters(parameters)
        if constraints:
            validate_constraints(constraints, parameters)
        else:
            constraints = []

        discrete: SubspaceDiscrete = SubspaceDiscrete.from_product(
            parameters=[p for p in parameters if isinstance(p, DiscreteParameter)],
            constraints=[c for c in constraints if isinstance(c, DiscreteConstraint)],
            empty_encoding=empty_encoding,
        )
        continuous: SubspaceContinuous = SubspaceContinuous(
            parameters=[p for p in parameters if isinstance(p, ContinuousParameter)],
            constraints_lin_eq=[
                c
                for c in constraints
                if isinstance(c, ContinuousLinearEqualityConstraint)
            ],
            constraints_lin_ineq=[
                c
                for c in constraints
                if isinstance(c, ContinuousLinearInequalityConstraint)
            ],
        )

        return SearchSpace(discrete=discrete, continuous=continuous)

    @classmethod
    def from_dataframe(
        cls,
        df: pd.DataFrame,
<<<<<<< HEAD
        parameters: Sequence[Parameter],
=======
        parameters: list[Parameter],
>>>>>>> 0926594a
    ) -> SearchSpace:
        """Create a search space from a specified set of parameter configurations.

        The way in which the contents of the columns are interpreted depends on the
        types of the corresponding parameter objects provided. For details, see
        :meth:`baybe.searchspace.discrete.SubspaceDiscrete.from_dataframe` and
        :meth:`baybe.searchspace.continuous.SubspaceContinuous.from_dataframe`.

        Args:
            df: A dataframe whose parameter configurations are used as
                search space specification.
            parameters: The corresponding parameter objects, one for each column
                in the provided dataframe.

        Returns:
            The created search space.

        Raises:
            ValueError: If the dataframe columns do not match with the parameters.
        """
        if {p.name for p in parameters} != set(df.columns.values):
            raise ValueError(
                "The provided dataframe columns must match exactly with the specified "
                "parameter names."
            )

        disc_params = [p for p in parameters if isinstance(p, DiscreteParameter)]
        cont_params = [p for p in parameters if isinstance(p, ContinuousParameter)]

        return SearchSpace(
            discrete=SubspaceDiscrete.from_dataframe(
                df[[p.name for p in disc_params]], disc_params
            ),
            continuous=SubspaceContinuous.from_dataframe(
                df[[p.name for p in cont_params]], cont_params
            ),
        )

    @property
<<<<<<< HEAD
    def parameters(self) -> Tuple[Parameter, ...]:
=======
    def parameters(self) -> list[Parameter]:
>>>>>>> 0926594a
        """Return the list of parameters of the search space."""
        return (*self.discrete.parameters, *self.continuous.parameters)

    @property
<<<<<<< HEAD
    def constraints(self) -> Tuple[Constraint, ...]:
=======
    def constraints(self) -> list[Constraint]:
>>>>>>> 0926594a
        """Return the constraints of the search space."""
        return (
            *self.discrete.constraints,
            *self.continuous.constraints_lin_eq,
            *self.continuous.constraints_lin_ineq,
        )

    @property
    def type(self) -> SearchSpaceType:
        """Return the type of the search space."""
        if self.discrete.is_empty and not self.continuous.is_empty:
            return SearchSpaceType.CONTINUOUS
        if not self.discrete.is_empty and self.continuous.is_empty:
            return SearchSpaceType.DISCRETE
        if not self.discrete.is_empty and not self.continuous.is_empty:
            return SearchSpaceType.HYBRID
        raise RuntimeError("This line should be impossible to reach.")

    @property
    def contains_mordred(self) -> bool:
        """Indicates if any of the discrete parameters uses ``MORDRED`` encoding."""
        return any(
            p.encoding is SubstanceEncoding.MORDRED for p in self.discrete.parameters
        )

    @property
    def contains_rdkit(self) -> bool:
        """Indicates if any of the discrete parameters uses ``RDKIT`` encoding."""
        return any(
            p.encoding is SubstanceEncoding.RDKIT for p in self.discrete.parameters
        )

    @property
    def param_bounds_comp(self) -> np.ndarray:
        """Return bounds as tensor."""
        return np.hstack(
            [self.discrete.param_bounds_comp, self.continuous.param_bounds_comp]
        )

    @property
    def task_idx(self) -> Optional[int]:
        """The column index of the task parameter in computational representation."""
        try:
            # TODO [16932]: Redesign metadata handling
            task_param = next(
                p for p in self.parameters if isinstance(p, TaskParameter)
            )
        except StopIteration:
            return None
        # TODO[11611]: The current approach has three limitations:
        #   1.  It matches by column name and thus assumes that the parameter name
        #       is used as the column name.
        #   2.  It relies on the current implementation detail that discrete parameters
        #       appear first in the computational dataframe.
        #   3.  It assumes there exists exactly one task parameter
        #   --> Fix this when refactoring the data
        return cast(int, self.discrete.comp_rep.columns.get_loc(task_param.name))

    @property
    def n_tasks(self) -> int:
        """The number of tasks encoded in the search space."""
        # TODO [16932]: This approach only works for a single task parameter. For
        #  multiple task parameters, we need to align what the output should even
        #  represent (e.g. number of combinatorial task combinations, number of
        #  tasks per task parameter, etc).
        try:
            task_param = next(
                p for p in self.parameters if isinstance(p, TaskParameter)
            )
            return len(task_param.values)

        # When there are no task parameters, we effectively have a single task
        except StopIteration:
            return 1

    def transform(
        self,
        data: pd.DataFrame,
    ) -> pd.DataFrame:
        """Transform data from experimental to computational representation.

        This function can e.g. be used to transform data obtained from measurements.
        Continuous parameters are not transformed but included.

        Args:
            data: The data to be transformed. Must contain all specified parameters, can
                contain more columns.

        Returns:
            A dataframe with the parameters in computational representation.
        """
        # Transform subspaces separately
        df_discrete = self.discrete.transform(data)
        df_continuous = self.continuous.transform(data)

        # Combine Subspaces
        comp_rep = pd.concat([df_discrete, df_continuous], axis=1)

        return comp_rep


def validate_searchspace_from_config(specs: dict, _) -> None:
    """Validate the search space specifications while skipping costly creation steps."""
    # Validate product inputs without constructing it
    if specs.get("constructor", None) == "from_product":
        parameters = converter.structure(specs["parameters"], list[Parameter])
        validate_parameters(parameters)

        constraints = specs.get("constraints", None)
        if constraints:
            constraints = converter.structure(specs["constraints"], list[Constraint])
            validate_constraints(constraints, parameters)

    else:
        discrete_subspace_specs = specs.get("discrete", {})
        if discrete_subspace_specs.get("constructor", None) == "from_simplex":
            # Validate discrete simplex subspace
            _validation_converter = converter.copy()
            _validation_converter.register_structure_hook(
                SubspaceDiscrete, validate_simplex_subspace_from_config
            )
            _validation_converter.structure(discrete_subspace_specs, SubspaceDiscrete)
        else:
            # For all other types, validate by construction
            converter.structure(specs, SearchSpace)


# Register deserialization hook
converter.register_structure_hook(SearchSpace, select_constructor_hook)<|MERGE_RESOLUTION|>--- conflicted
+++ resolved
@@ -2,12 +2,9 @@
 
 from __future__ import annotations
 
+from collections.abc import Sequence
 from enum import Enum
-<<<<<<< HEAD
-from typing import List, Optional, Sequence, Tuple, cast
-=======
 from typing import Optional, cast
->>>>>>> 0926594a
 
 import numpy as np
 import pandas as pd
@@ -103,13 +100,8 @@
     @classmethod
     def from_product(
         cls,
-<<<<<<< HEAD
         parameters: Sequence[Parameter],
         constraints: Optional[Sequence[Constraint]] = None,
-=======
-        parameters: list[Parameter],
-        constraints: Optional[list[Constraint]] = None,
->>>>>>> 0926594a
         empty_encoding: bool = False,
     ) -> SearchSpace:
         """Create a search space from a cartesian product.
@@ -168,11 +160,7 @@
     def from_dataframe(
         cls,
         df: pd.DataFrame,
-<<<<<<< HEAD
         parameters: Sequence[Parameter],
-=======
-        parameters: list[Parameter],
->>>>>>> 0926594a
     ) -> SearchSpace:
         """Create a search space from a specified set of parameter configurations.
 
@@ -212,20 +200,12 @@
         )
 
     @property
-<<<<<<< HEAD
-    def parameters(self) -> Tuple[Parameter, ...]:
-=======
-    def parameters(self) -> list[Parameter]:
->>>>>>> 0926594a
+    def parameters(self) -> tuple[Parameter, ...]:
         """Return the list of parameters of the search space."""
         return (*self.discrete.parameters, *self.continuous.parameters)
 
     @property
-<<<<<<< HEAD
-    def constraints(self) -> Tuple[Constraint, ...]:
-=======
-    def constraints(self) -> list[Constraint]:
->>>>>>> 0926594a
+    def constraints(self) -> tuple[Constraint, ...]:
         """Return the constraints of the search space."""
         return (
             *self.discrete.constraints,
