"""Base classes for all acquisition functions."""

from __future__ import annotations

import warnings
from abc import ABC
from inspect import signature
from typing import ClassVar

import pandas as pd
from attrs import define

from baybe.objectives.base import Objective
from baybe.searchspace.core import SearchSpace
from baybe.serialization.core import (
    converter,
    get_base_structure_hook,
    unstructure_base,
)
from baybe.serialization.mixin import SerialMixin
<<<<<<< HEAD
from baybe.surrogates.base import SurrogateProtocol
from baybe.utils.basic import classproperty, filter_attributes
=======
from baybe.surrogates.base import Surrogate
from baybe.utils.basic import classproperty, match_attributes
>>>>>>> 4282f1c9
from baybe.utils.boolean import is_abstract
from baybe.utils.dataframe import to_tensor


@define(frozen=True)
class AcquisitionFunction(ABC, SerialMixin):
    """Abstract base class for all acquisition functions."""

    abbreviation: ClassVar[str]
    """An alternative name for type resolution."""

    @classproperty
    def is_mc(cls) -> bool:
        """Flag indicating whether this is a Monte-Carlo acquisition function."""
        return cls.abbreviation.startswith("q")

    @classproperty
    def _non_botorch_attrs(cls) -> tuple[str, ...]:
        """Names of attributes that are not passed to the BoTorch constructor."""
        return ()

    def to_botorch(
        self,
        surrogate: SurrogateProtocol,
        searchspace: SearchSpace,
        objective: Objective,
        measurements: pd.DataFrame,
    ):
        """Create the botorch-ready representation of the function.

        The required structure of `measurements` is specified in
        :meth:`baybe.recommenders.base.RecommenderProtocol.recommend`.
        """
        import botorch.acquisition as botorch_acqf_module

        # Retrieve corresponding botorch class
        acqf_cls = getattr(botorch_acqf_module, self.__class__.__name__)

<<<<<<< HEAD
        train_x = searchspace.transform(measurements, allow_extra=True)
        train_y = objective.transform(measurements)

=======
        # Match relevant attributes
        params_dict = match_attributes(
            self, acqf_cls.__init__, ignore=self._non_botorch_attrs
        )[0]

        # Collect remaining (context-specific) parameters
>>>>>>> 4282f1c9
        signature_params = signature(acqf_cls).parameters
        additional_params = {}
        if "model" in signature_params:
            additional_params["model"] = surrogate.to_botorch()
        if "best_f" in signature_params:
            additional_params["best_f"] = train_y.max().item()
        if "X_baseline" in signature_params:
            additional_params["X_baseline"] = to_tensor(train_x)
        if "mc_points" in signature_params:
            additional_params["mc_points"] = to_tensor(
                self.get_integration_points(searchspace)  # type: ignore[attr-defined]
            )

        params_dict.update(additional_params)

        return acqf_cls(**params_dict)


# Register de-/serialization hooks
def _add_deprecation_hook(hook):
    """Add deprecation warnings to the default hook.

    Used for backward compatibility only and will be removed in future versions.
    """

    def added_deprecation_hook(val: dict | str, cls: type):
        # Backwards-compatibility needs to be ensured only for deserialization from
        # base class using string-based type specifiers as listed below,
        # since the concrete classes were available only after the change.
        if is_abstract(cls):
            UCB_DEPRECATIONS = {
                "VarUCB": "UpperConfidenceBound",
                "qVarUCB": "qUpperConfidenceBound",
            }
            if (
                entry := val if isinstance(val, str) else val["type"]
            ) in UCB_DEPRECATIONS:
                warnings.warn(
                    f"The use of `{entry}` is deprecated and will be disabled in a "
                    f"future version. To get the same outcome, use the new "
                    f"`{UCB_DEPRECATIONS[entry]}` class instead with a beta of 100.0.",
                    DeprecationWarning,
                )
                val = {"type": UCB_DEPRECATIONS[entry], "beta": 100.0}

        return hook(val, cls)

    return added_deprecation_hook


converter.register_structure_hook(
    AcquisitionFunction,
    _add_deprecation_hook(get_base_structure_hook(AcquisitionFunction)),
)
converter.register_unstructure_hook(AcquisitionFunction, unstructure_base)<|MERGE_RESOLUTION|>--- conflicted
+++ resolved
@@ -18,13 +18,8 @@
     unstructure_base,
 )
 from baybe.serialization.mixin import SerialMixin
-<<<<<<< HEAD
 from baybe.surrogates.base import SurrogateProtocol
-from baybe.utils.basic import classproperty, filter_attributes
-=======
-from baybe.surrogates.base import Surrogate
 from baybe.utils.basic import classproperty, match_attributes
->>>>>>> 4282f1c9
 from baybe.utils.boolean import is_abstract
 from baybe.utils.dataframe import to_tensor
 
@@ -60,21 +55,19 @@
         """
         import botorch.acquisition as botorch_acqf_module
 
+        # Get computational data representations
+        train_x = searchspace.transform(measurements, allow_extra=True)
+        train_y = objective.transform(measurements)
+
         # Retrieve corresponding botorch class
         acqf_cls = getattr(botorch_acqf_module, self.__class__.__name__)
 
-<<<<<<< HEAD
-        train_x = searchspace.transform(measurements, allow_extra=True)
-        train_y = objective.transform(measurements)
-
-=======
         # Match relevant attributes
         params_dict = match_attributes(
             self, acqf_cls.__init__, ignore=self._non_botorch_attrs
         )[0]
 
         # Collect remaining (context-specific) parameters
->>>>>>> 4282f1c9
         signature_params = signature(acqf_cls).parameters
         additional_params = {}
         if "model" in signature_params:
